import React, { useCallback, memo, ReactNode, WheelEvent, MouseEvent } from 'react';
import { useStoreActions, useStoreState } from '../../store/hooks';

import useGlobalKeyHandler from '../../hooks/useGlobalKeyHandler';
import useKeyPress from '../../hooks/useKeyPress';

import { GraphViewProps } from '../GraphView';
import ZoomPane from '../ZoomPane';
import UserSelection from '../../components/UserSelection';
import NodesSelection from '../../components/NodesSelection';

interface FlowRendererProps
  extends Omit<
    GraphViewProps,
    | 'elements'
    | 'snapToGrid'
    | 'nodeTypes'
    | 'edgeTypes'
    | 'snapGrid'
    | 'connectionLineType'
    | 'arrowHeadColor'
    | 'onlyRenderVisibleNodes'
  > {
  children: ReactNode;
}

const FlowRenderer = ({
  children,
  onPaneClick,
  onPaneContextMenu,
  onPaneScroll,
  onElementsRemove,
  deleteKeyCode,
  onMove,
  onMoveStart,
  onMoveEnd,
  selectionKeyCode,
<<<<<<< HEAD
  multiSelectionKeyCode,
=======
  elementsSelectable,
>>>>>>> 8cdd9fd8
  zoomOnScroll,
  panOnScroll,
  panOnScrollSpeed,
  zoomOnDoubleClick,
  paneMoveable,
  defaultPosition,
  defaultZoom,
  translateExtent,
  onSelectionDragStart,
  onSelectionDrag,
  onSelectionDragStop,
  onSelectionContextMenu,
}: FlowRendererProps) => {
<<<<<<< HEAD
  const zoomPane = useRef<HTMLDivElement>(null);

=======
>>>>>>> 8cdd9fd8
  const unsetNodesSelection = useStoreActions((actions) => actions.unsetNodesSelection);
  const resetSelectedElements = useStoreActions((actions) => actions.resetSelectedElements);
  const nodesSelectionActive = useStoreState((state) => state.nodesSelectionActive);

  const selectionKeyPressed = useKeyPress(selectionKeyCode);

<<<<<<< HEAD
  useResizeHandler(zoomPane);
  useGlobalKeyHandler({ onElementsRemove, deleteKeyCode, multiSelectionKeyCode });
=======
  useGlobalKeyHandler({ onElementsRemove, deleteKeyCode });
>>>>>>> 8cdd9fd8

  const onClick = useCallback(
    (event: MouseEvent) => {
      onPaneClick?.(event);
      unsetNodesSelection();
      resetSelectedElements();
    },
    [onPaneClick]
  );

  const onContextMenu = useCallback(
    (event: MouseEvent) => {
      onPaneContextMenu?.(event);
    },
    [onPaneContextMenu]
  );

  const onWheel = useCallback(
    (event: WheelEvent) => {
      onPaneScroll?.(event);
    },
    [onPaneScroll]
  );

  return (
    <ZoomPane
      onMove={onMove}
      onMoveStart={onMoveStart}
      onMoveEnd={onMoveEnd}
      selectionKeyPressed={selectionKeyPressed}
      elementsSelectable={elementsSelectable}
      zoomOnScroll={zoomOnScroll}
      panOnScroll={panOnScroll}
      panOnScrollSpeed={panOnScrollSpeed}
      zoomOnDoubleClick={zoomOnDoubleClick}
      paneMoveable={paneMoveable}
      defaultPosition={defaultPosition}
      defaultZoom={defaultZoom}
      translateExtent={translateExtent}
    >
      {children}
      <UserSelection selectionKeyPressed={selectionKeyPressed} />
      {nodesSelectionActive && (
        <NodesSelection
          onSelectionDragStart={onSelectionDragStart}
          onSelectionDrag={onSelectionDrag}
          onSelectionDragStop={onSelectionDragStop}
          onSelectionContextMenu={onSelectionContextMenu}
        />
      )}
      <div className="react-flow__pane" onClick={onClick} onContextMenu={onContextMenu} onWheel={onWheel} />
    </ZoomPane>
  );
};

FlowRenderer.displayName = 'FlowRenderer';

export default memo(FlowRenderer);<|MERGE_RESOLUTION|>--- conflicted
+++ resolved
@@ -35,11 +35,8 @@
   onMoveStart,
   onMoveEnd,
   selectionKeyCode,
-<<<<<<< HEAD
   multiSelectionKeyCode,
-=======
   elementsSelectable,
->>>>>>> 8cdd9fd8
   zoomOnScroll,
   panOnScroll,
   panOnScrollSpeed,
@@ -53,23 +50,13 @@
   onSelectionDragStop,
   onSelectionContextMenu,
 }: FlowRendererProps) => {
-<<<<<<< HEAD
-  const zoomPane = useRef<HTMLDivElement>(null);
-
-=======
->>>>>>> 8cdd9fd8
   const unsetNodesSelection = useStoreActions((actions) => actions.unsetNodesSelection);
   const resetSelectedElements = useStoreActions((actions) => actions.resetSelectedElements);
   const nodesSelectionActive = useStoreState((state) => state.nodesSelectionActive);
 
   const selectionKeyPressed = useKeyPress(selectionKeyCode);
 
-<<<<<<< HEAD
-  useResizeHandler(zoomPane);
   useGlobalKeyHandler({ onElementsRemove, deleteKeyCode, multiSelectionKeyCode });
-=======
-  useGlobalKeyHandler({ onElementsRemove, deleteKeyCode });
->>>>>>> 8cdd9fd8
 
   const onClick = useCallback(
     (event: MouseEvent) => {
