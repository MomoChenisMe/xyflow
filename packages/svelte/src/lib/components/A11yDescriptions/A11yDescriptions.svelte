--- conflicted
+++ resolved
@@ -1,35 +1,19 @@
 <script lang="ts" generics="NodeType extends Node = Node, EdgeType extends Edge = Edge">
   import { derived } from 'svelte/store';
   import type { SvelteFlowStore } from '$lib/store/types';
-    import type { Node, Edge } from '$lib/types';
+  import type { Node, Edge } from '$lib/types';
   import { ARIA_EDGE_DESC_KEY, ARIA_LIVE_MESSAGE, ARIA_NODE_DESC_KEY } from '.';
 
   let { store }: { store: SvelteFlowStore<NodeType, EdgeType> } = $props();
-
-
-
 </script>
 
-<<<<<<< HEAD
-<div id={`${ARIA_NODE_DESC_KEY}-${store.flowId}`} style="display: none;">
+<div id={`${ARIA_NODE_DESC_KEY}-${store.flowId}`} class="a11y-hidden">
     {store.disableKeyboardA11y
       ? store.labelConfig['a11yDescription.node.default']
       : store.labelConfig['a11yDescription.node.keyboardDisabled']}
 </div>
-<div id={`${ARIA_EDGE_DESC_KEY}-${store.flowId}`} style="display: none;">
+<div id={`${ARIA_EDGE_DESC_KEY}-${store.flowId}`} class="a11y-hidden">
     {store.labelConfig['a11yDescription.edge.default']}
-=======
-<div id={`${ARIA_NODE_DESC_KEY}-${store.flowId}`} class="a11y-hidden">
-  Press enter or space to select a node.
-  {#if !store.disableKeyboardA11y}
-    You can then use the arrow keys to move the node around.
-  {/if}
-  Press delete to remove it and escape to cancel.
-</div>
-<div id={`${ARIA_EDGE_DESC_KEY}-${store.flowId}`} class="a11y-hidden">
-  Press enter or space to select an edge. You can then press delete to remove it or escape to
-  cancel.
->>>>>>> f876e87e
 </div>
 
 {#if !store.disableKeyboardA11y}
