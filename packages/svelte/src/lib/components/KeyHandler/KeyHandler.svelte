<script lang="ts">
  import {
    shortcut,
    type ShortcutEventDetail,
    type ShortcutModifierDefinition
  } from '@svelte-put/shortcut';
  import { isInputDOMNode, isMacOs } from '@xyflow/system';

  import { useStore } from '$lib/store';
  import type { KeyHandlerProps } from './types';
  import type { KeyDefinition, KeyDefinitionObject } from '$lib/types';

  type $$Props = KeyHandlerProps;

  export let selectionKey: $$Props['selectionKey'] = 'Shift';
  export let multiSelectionKey: $$Props['multiSelectionKey'] = isMacOs() ? 'Meta' : 'Control';
  export let deleteKey: $$Props['deleteKey'] = 'Backspace';
  export let panActivationKey: $$Props['panActivationKey'] = ' ';
  export let zoomActivationKey: $$Props['zoomActivationKey'] = isMacOs() ? 'Meta' : 'Control';

  const {
    selectionKeyPressed,
    multiselectionKeyPressed,
    deleteKeyPressed,
    panActivationKeyPressed,
    zoomActivationKeyPressed
  } = useStore();

  function isKeyObject(key?: KeyDefinition | null): key is KeyDefinitionObject {
    return key !== null && typeof key === 'object';
  }

  function getModifier(key?: KeyDefinition | null): ShortcutModifierDefinition {
    return isKeyObject(key) ? key.modifier || [] : [];
  }

  function getKeyString(key?: KeyDefinition | null): string {
    if (key === null || key === undefined) {
      // this is a workaround to check if a key is set
      // if not we won't call the callback
      return '';
    }

    return isKeyObject(key) ? key.key : key;
  }

<<<<<<< HEAD
  function getShortcutTrigger(
    key: KeyDefinition | KeyDefinition[] | null | undefined,
    callback: (detail: ShortcutEventDetail) => void
  ) {
    const keys = Array.isArray(key) ? key : [key];
    return keys.map((_key) => {
      const keyString = getKeyString(_key);
      return {
        key: keyString,
        modifier: getModifier(_key),
        enabled: keyString !== null,
        callback
      };
    });
  }
=======
  function resetAll() {
    selectionKeyPressed.set(false);
    multiselectionKeyPressed.set(false);
    deleteKeyPressed.set(false);
    panActivationKeyPressed.set(false);
    zoomActivationKeyPressed.set(false);
  }

  $: selectionKeyDefinition = {
    key: getKeyString(selectionKey),
    modifier: getModifier(selectionKey)
  };

  $: multiSelectionKeyDefinition = {
    key: getKeyString(multiSelectionKey),
    modifier: getModifier(multiSelectionKey)
  };

  $: deleteKeyDefinition = {
    key: getKeyString(deleteKey),
    modifier: getModifier(deleteKey)
  };

  $: panActivationKeyDefinition = {
    key: getKeyString(panActivationKey),
    modifier: getModifier(panActivationKey)
  };

  $: zoomActivationKeyDefinition = {
    key: getKeyString(zoomActivationKey),
    modifier: getModifier(zoomActivationKey)
  };
>>>>>>> 56faf3ee
</script>

<svelte:window
  on:blur={resetAll}
  on:contextmenu={resetAll}
  use:shortcut={{
    trigger: getShortcutTrigger(selectionKey, () => selectionKeyPressed.set(true)),
    type: 'keydown'
  }}
  use:shortcut={{
    trigger: getShortcutTrigger(selectionKey, () => selectionKeyPressed.set(false)),
    type: 'keyup'
  }}
  use:shortcut={{
    trigger: getShortcutTrigger(multiSelectionKey, () => multiselectionKeyPressed.set(true)),
    type: 'keydown'
  }}
  use:shortcut={{
    trigger: getShortcutTrigger(multiSelectionKey, () => multiselectionKeyPressed.set(false)),
    type: 'keyup'
  }}
  use:shortcut={{
    trigger: getShortcutTrigger(deleteKey, (detail) => {
      const isModifierKey =
        detail.originalEvent.ctrlKey ||
        detail.originalEvent.metaKey ||
        detail.originalEvent.shiftKey;
      if (!isModifierKey && !isInputDOMNode(detail.originalEvent)) {
        deleteKeyPressed.set(true);
      }
    }),
    type: 'keydown'
  }}
  use:shortcut={{
    trigger: getShortcutTrigger(deleteKey, () => deleteKeyPressed.set(false)),
    type: 'keyup'
  }}
  use:shortcut={{
    trigger: getShortcutTrigger(panActivationKey, () => panActivationKeyPressed.set(true)),
    type: 'keydown'
  }}
  use:shortcut={{
    trigger: getShortcutTrigger(panActivationKey, () => panActivationKeyPressed.set(false)),
    type: 'keyup'
  }}
  use:shortcut={{
    trigger: getShortcutTrigger(zoomActivationKey, () => zoomActivationKeyPressed.set(true)),
    type: 'keydown'
  }}
  use:shortcut={{
    trigger: getShortcutTrigger(zoomActivationKey, () => zoomActivationKeyPressed.set(false)),
    type: 'keyup'
  }}
/><|MERGE_RESOLUTION|>--- conflicted
+++ resolved
@@ -44,7 +44,6 @@
     return isKeyObject(key) ? key.key : key;
   }
 
-<<<<<<< HEAD
   function getShortcutTrigger(
     key: KeyDefinition | KeyDefinition[] | null | undefined,
     callback: (detail: ShortcutEventDetail) => void
@@ -60,7 +59,7 @@
       };
     });
   }
-=======
+
   function resetAll() {
     selectionKeyPressed.set(false);
     multiselectionKeyPressed.set(false);
@@ -68,32 +67,6 @@
     panActivationKeyPressed.set(false);
     zoomActivationKeyPressed.set(false);
   }
-
-  $: selectionKeyDefinition = {
-    key: getKeyString(selectionKey),
-    modifier: getModifier(selectionKey)
-  };
-
-  $: multiSelectionKeyDefinition = {
-    key: getKeyString(multiSelectionKey),
-    modifier: getModifier(multiSelectionKey)
-  };
-
-  $: deleteKeyDefinition = {
-    key: getKeyString(deleteKey),
-    modifier: getModifier(deleteKey)
-  };
-
-  $: panActivationKeyDefinition = {
-    key: getKeyString(panActivationKey),
-    modifier: getModifier(panActivationKey)
-  };
-
-  $: zoomActivationKeyDefinition = {
-    key: getKeyString(zoomActivationKey),
-    modifier: getModifier(zoomActivationKey)
-  };
->>>>>>> 56faf3ee
 </script>
 
 <svelte:window
