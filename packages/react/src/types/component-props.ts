--- conflicted
+++ resolved
@@ -152,14 +152,9 @@
    */
   onReconnectEnd?: (event: MouseEvent | TouchEvent, edge: EdgeType, handleType: HandleType) => void;
   /**
-<<<<<<< HEAD
-   * This event handler is called when a Node is updated
-   * @example // Use NodesState hook to create nodes and get onNodesChange handler
-=======
    * Use this event handler to add interactivity to a controlled flow.
    * It is called on node drag, select, and move.
    * @example // Use NodesState hook to create edges and get onNodesChange handler
->>>>>>> e3febd9f
    * import ReactFlow, { useNodesState } from '@xyflow/react';
    * const [nodes, setNodes, onNodesChange] = useNodesState(initialNodes);
    *
